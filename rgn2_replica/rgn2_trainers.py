--- conflicted
+++ resolved
@@ -126,13 +126,8 @@
         }
     )
 
-<<<<<<< HEAD
-    # get frames for for later fape
-    bb_ca_trace_rebuilt, frames_labels = mp_nerf.proteins.ca_from_angles(
-=======
     # get frames (for labels) for for later fape
     bb_ca_trace_rebuilt, frames_labels = mp_nerf.proteins.ca_from_angles( 
->>>>>>> 083b79d7
         points_label.reshape(points_label.shape[0], -1, 4) # (B, L, 2, 2) -> (B, L, 4)
     ) 
     
@@ -449,20 +444,11 @@
             )
 
             # calc loss
-<<<<<<< HEAD
-            prev_loss = loss.item() if isinstance(loss, torch.Tensor) else loss
-            # if isinstance(loss_f, str):
-            #     loss += eval(loss_f)
-            # else:
-            #     loss += torsion_loss.mean() #+ metrics["drmsd"].mean() # +
-            loss += torsion_loss.mean()
-=======
             if isinstance(loss_f, str):
                 loss_item = eval(loss_f)
             else: 
                 loss_item = torsion_loss.mean() + metrics["drmsd"].mean() # + 
             loss += loss_item 
->>>>>>> 083b79d7
 
             # record
             log_dict = {
